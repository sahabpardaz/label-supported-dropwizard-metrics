<?xml version="1.0" encoding="UTF-8"?>
<project xmlns="http://maven.apache.org/POM/4.0.0" xmlns:xsi="http://www.w3.org/2001/XMLSchema-instance"
         xsi:schemaLocation="http://maven.apache.org/POM/4.0.0 http://maven.apache.org/xsd/maven-4.0.0.xsd">
    <modelVersion>4.0.0</modelVersion>

    <groupId>ir.sahab</groupId>
    <artifactId>label-supported-dropwizard-metrics</artifactId>
    <name>Label supported JMX metrics</name>
    <description>
        It provides an object name factory for Dropwizard that adds the support for metric labels.
        Labels are of great value for example on aggregating metrics by Prometheus.
    </description>
<<<<<<< HEAD
    <version>1.0.1-dropwizard4</version>
=======
    <version>1.0.2</version>
>>>>>>> b69b339e

    <properties>
      <dropwizard.metrics-core.version>4.1.19</dropwizard.metrics-core.version>
    </properties>

    <dependencies>
        <dependency>
            <groupId>junit</groupId>
            <artifactId>junit</artifactId>
            <version>4.12</version>
            <scope>test</scope>
        </dependency>

        <dependency>
            <groupId>io.dropwizard.metrics</groupId>
            <artifactId>metrics-jmx</artifactId>
            <version>${dropwizard.metrics-core.version}</version>
        </dependency>
    </dependencies>

    <build>
        <plugins>
            <plugin>
                <groupId>org.apache.maven.plugins</groupId>
                <artifactId>maven-compiler-plugin</artifactId>
                <version>3.7.0</version>
                <configuration>
                    <source>1.8</source>
                    <target>1.8</target>
                    <goal>compile</goal>
                    <showWarnings>true</showWarnings>
                    <failOnWarning>true</failOnWarning>
                    <compilerArgs>
                        <arg>-Xlint:all</arg>
                        <arg>-proc:none</arg>
                    </compilerArgs>
                </configuration>
            </plugin>
            <plugin>
                <groupId>org.apache.maven.plugins</groupId>
                <artifactId>maven-source-plugin</artifactId>
                <version>3.0.1</version>
                <executions>
                    <execution>
                        <id>attach-sources</id>
                        <phase>verify</phase>
                        <goals>
                            <goal>jar-no-fork</goal>
                        </goals>
                    </execution>
                </executions>
            </plugin>
        </plugins>
    </build>
</project><|MERGE_RESOLUTION|>--- conflicted
+++ resolved
@@ -10,11 +10,7 @@
         It provides an object name factory for Dropwizard that adds the support for metric labels.
         Labels are of great value for example on aggregating metrics by Prometheus.
     </description>
-<<<<<<< HEAD
-    <version>1.0.1-dropwizard4</version>
-=======
-    <version>1.0.2</version>
->>>>>>> b69b339e
+    <version>1.0.2-dropwizard4</version>
 
     <properties>
       <dropwizard.metrics-core.version>4.1.19</dropwizard.metrics-core.version>
